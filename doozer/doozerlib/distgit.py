from __future__ import absolute_import, print_function, unicode_literals
import hashlib
import os
import shutil
import time
import traceback
import errno
from multiprocessing import Lock
import yaml
import logging
import bashlex
import glob
import re
<<<<<<< HEAD
import io
=======
import copy
>>>>>>> 73954ca6
from datetime import datetime, timedelta

from dockerfile_parse import DockerfileParser

from . import logutil
from . import assertion
from . import exectools
from .pushd import Dir
from .brew import watch_task
from .model import Model, Missing
from doozerlib.exceptions import DoozerFatalError
from doozerlib.util import yellow_print
from doozerlib import state
from doozerlib.source_modifications import SourceModifierFactory

# doozer used to be part of OIT
OIT_COMMENT_PREFIX = '#oit##'
OIT_BEGIN = '##OIT_BEGIN'
OIT_END = '##OIT_END'

CONTAINER_YAML_HEADER = """
# This file is managed by doozer: https://github.com/openshift/doozer
# operated by the OpenShift Automated Release Tooling team (#aos-art on CoreOS Slack).

# Any manual changes will be overwritten by doozer on the next build.
#
# See https://mojo.redhat.com/docs/DOC-1159997 for more information on
# maintaining this file and the format and examples

---
"""

# Always ignore these files/folders when rebasing into distgit
# May be added to based on group/image config
BASE_IGNORE = [".git", ".oit", "additional-tags"]

logger = logutil.getLogger(__name__)


def recursive_overwrite(src, dest, ignore=set()):
    """
    Use rsync to copy one file tree to a new location
    """
    exclude = ' --exclude .git/ '
    for i in ignore:
        exclude += ' --exclude="{}" '.format(i)
    cmd = 'rsync -av {} {}/ {}/'.format(exclude, src, dest)
    exectools.cmd_assert(cmd, retries=3)


def pull_image(url):
    logger.info("Pulling image: %s" % url)

    def wait(_):
        logger.info("Error pulling image %s -- retrying in 60 seconds" % url)
        time.sleep(60)

    exectools.retry(
        3, wait_f=wait,
        task_f=lambda: exectools.cmd_gather(["podman", "pull", url])[0] == 0)


def convert_source_url_to_https(source):
    url = re.sub(
        pattern=r'git@([^:]+):([^\.]+)',
        repl='https://\\1/\\2',
        string=source,
    )
    return re.sub(string=url, pattern=r'\.git$', repl='')


def build_image_ref_name(name):
    return 'openshift/ose-' + re.sub(pattern='^ose-', repl='', string=name)


class DistGitRepo(object):
    def __init__(self, metadata, autoclone=True):
        self.metadata = metadata
        self.config = metadata.config
        self.runtime = metadata.runtime
        self.name = self.metadata.name
        self.distgit_dir = None
        self.build_status = False
        self.push_status = False

        self.branch = self.runtime.branch

        self.source_sha = None
        self.source_full_sha = None
        self.source_latest_tag = None
        self.source_date_epoch = None
        self.source_url = None

        # Allow the config yaml to override branch
        # This is primarily useful for a sync only group.
        if self.config.distgit.branch is not Missing:
            self.branch = self.config.distgit.branch

        self.logger = self.metadata.logger

        # Initialize our distgit directory, if necessary
        if autoclone:
            self.clone(self.runtime.distgits_dir, self.branch)

    def clone(self, distgits_root_dir, distgit_branch):
        with Dir(distgits_root_dir):

            namespace_dir = os.path.join(distgits_root_dir, self.metadata.namespace)

            # It is possible we have metadata for the same distgit twice in a group.
            # There are valid scenarios (when they represent different branches) and
            # scenarios where this is a user error. In either case, make sure we
            # don't conflict by stomping on the same git directory.
            self.distgit_dir = os.path.join(namespace_dir, self.metadata.distgit_key)

            fake_distgit = (self.runtime.local and 'content' in self.metadata.config)

            if os.path.isdir(self.distgit_dir):
                self.logger.info("Distgit directory already exists; skipping clone: %s" % self.distgit_dir)
            else:

                # Make a directory for the distgit namespace if it does not already exist
                try:
                    os.mkdir(namespace_dir)
                except OSError as e:
                    if e.errno != errno.EEXIST:
                        raise

                if fake_distgit and self.runtime.command in ['images:rebase', 'images:update-dockerfile']:
                    cmd_list = ['mkdir', '-p', self.distgit_dir]
                    self.logger.info("Creating local build dir: {}".format(self.distgit_dir))
                    exectools.cmd_assert(cmd_list)
                else:
                    if self.runtime.command == 'images:build':
                        yellow_print('Warning: images:rebase was skipped and therefore your '
                                     'local build will be sourced from the current dist-git '
                                     'contents and not the typical GitHub source. '
                                     )
                    cmd_list = ["timeout", str(self.runtime.global_opts['rhpkg_clone_timeout']), "rhpkg"]

                    if self.runtime.rhpkg_config_lst:
                        cmd_list.extend(self.runtime.rhpkg_config_lst)

                    if self.runtime.user is not None:
                        cmd_list.append("--user=%s" % self.runtime.user)

                    cmd_list.extend(["clone", self.metadata.qualified_name, self.distgit_dir])
                    cmd_list.extend(["--branch", distgit_branch])

                    self.logger.info("Cloning distgit repository [branch:%s] into: %s" % (distgit_branch, self.distgit_dir))

                    # Clone the distgit repository. Occasional flakes in clone, so use retry.
                    exectools.cmd_assert(cmd_list, retries=3)

    def merge_branch(self, target, allow_overwrite=False):
        self.logger.info('Switching to branch: {}'.format(target))
        cmd = ["rhpkg"]
        if self.runtime.rhpkg_config_lst:
            cmd.extend(self.runtime.rhpkg_config_lst)
        cmd.extend(["switch-branch", target])
        exectools.cmd_assert(cmd, retries=3)
        if not allow_overwrite:
            if os.path.isfile('Dockerfile') or os.path.isdir('.oit'):
                raise IOError('Unable to continue merge. Dockerfile found in target branch. Use --allow-overwrite to force.')
        self.logger.info('Merging source branch history over current branch')
        msg = 'Merge branch {} into {}'.format(self.branch, target)
        exectools.cmd_assert(
            cmd=['git', 'merge', '--allow-unrelated-histories', '-m', msg, self.branch],
            retries=3,
            on_retry=['git', 'reset', '--hard', target],  # in case merge failed due to storage
        )

    def has_source(self):
        """
        Check whether this dist-git repo has source content
        """
        return "git" in self.config.content.source or \
            "alias" in self.config.content.source

    def source_path(self):
        """
        :return: Returns the directory containing the source which should be used to populate distgit.
        """

        source_root = self.runtime.resolve_source(self.name, self.metadata)
        sub_path = self.config.content.source.path

        path = source_root
        if sub_path is not Missing:
            path = os.path.join(source_root, sub_path)

        assertion.isdir(path, "Unable to find path for source [%s] for config: %s" % (path, self.metadata.config_filename))
        return path

    def commit(self, commit_message, log_diff=False):
        if self.runtime.local:
            return ''  # no commits if local

        with Dir(self.distgit_dir):
            self.logger.info("Adding commit to local repo: {}".format(commit_message))
            if log_diff:
                rc, out, err = exectools.cmd_gather(["git", "diff", "Dockerfile"])
                assertion.success(rc, 'Failed fetching distgit diff')
                self.runtime.add_distgits_diff(self.metadata.distgit_key, out)
            if self.source_sha:
                # add short sha of source for audit trail
                commit_message += " - {}".format(self.source_sha)
            commit_message += "\n- MaxFileSize: {}".format(50000000)  # set dist-git size limit to 50MB
            # commit changes; if these flake there is probably not much we can do about it
            exectools.cmd_assert(["git", "add", "-A", "."])
            exectools.cmd_assert(["git", "commit", "--allow-empty", "-m", commit_message])
            rc, sha, err = exectools.cmd_gather(["git", "rev-parse", "HEAD"])
            assertion.success(rc, "Failure fetching commit SHA for {}".format(self.distgit_dir))
        return sha.strip()

    def tag(self, version, release):
        if self.runtime.local:
            return ''  # no tags if local

        if version is None:
            return

        tag = '{}'.format(version)

        if release is not None:
            tag = '{}-{}'.format(tag, release)

        with Dir(self.distgit_dir):
            self.logger.info("Adding tag to local repo: {}".format(tag))
            exectools.cmd_gather(["git", "tag", "-f", tag, "-m", tag])

    def matches_source_commit(self, builds):
        """
        Check whether the commit that we recorded in the distgit content (according to cgit)
        matches the commit of the source (according to git ls-remote) and has been built
        (according to brew). Nothing is cloned and no existing clones are consulted.
        :param builds: dict of builds, each entry an NVR like "pkgname": tuple("4.0.0", "123.dist")
        Returns: bool
        """
        source_details = self.config.content.source.git
        alias = self.config.content.source.alias
        if source_details is Missing and alias is not Missing:
            source_details = self.runtime.group_config.sources[alias]
        if source_details is Missing:
            commit_hash = None  # source is in distgit; just check if it has built
        else:
            _, commit_hash = self.runtime.detect_remote_source_branch(dict(source_details))
        return self._matches_commit(commit_hash, builds)

    def release_is_recent(self, release):
        # believe it or not, there is no good (generic) way to determine a remote commit timestamp
        # without cloning it or parsing html from cgit. therefore, if so configured, we rely on the
        # only timestamp we can easily get, in the release value; otherwise just consider it stale.

        release_re = self.runtime.group_config.scan_freshness.release_regex
        threshold_hours = self.runtime.group_config.scan_freshness.threshold_hours
        if release_re is Missing or threshold_hours is Missing:
            self.logger.debug("scan_freshness is not configured; treating distgit as stale")
            return False

        match = re.search(release_re, release)
        if not match:
            self.logger.debug("release doesn't match release_regex; treating distgit as stale")
            return False
        timestamp = [int(f) for f in match.groups()]
        # naively assume local timezone matches timestamp timezone for comparison
        if datetime.now() - datetime(*timestamp) < timedelta(hours=threshold_hours):
            self.logger.debug(
                "distgit timetamp within {} hours; will wait to count it as stale"
                .format(threshold_hours)
            )
            return True
        self.logger.debug(
            "distgit timetamp is more than {} hours stale"
            .format(threshold_hours)
        )
        return False


class ImageDistGitRepo(DistGitRepo):

    source_labels = dict(
        old=dict(
            sha='io.openshift.source-repo-commit',
            source='io.openshift.source-repo-url',
            source_commit='io.openshift.source-commit-url',
        ),
        now=dict(
            sha='io.openshift.build.commit.id',
            source='io.openshift.build.source-location',
            source_commit='io.openshift.build.commit.url',
        ),
    )

    def __init__(self, metadata, autoclone=True,
                 source_modifier_factory=SourceModifierFactory()):
        super(ImageDistGitRepo, self).__init__(metadata, autoclone)
        self.build_lock = Lock()
        self.build_lock.acquire()
        self.logger = metadata.logger
        self.source_modifier_factory = source_modifier_factory

    def clone(self, distgits_root_dir, distgit_branch):
        super(ImageDistGitRepo, self).clone(distgits_root_dir, distgit_branch)
        self._read_master_data()

    @property
    def image_build_method(self):
        build_method = self.runtime.group_config.default_image_build_method
        # If the build is multistage, override with 'imagebuilder' as required for multistage.
        if 'builder' in self.config.get('from', {}):
            build_method = 'imagebuilder'
        # If our config specifies something, override with that.
        if self.config.image_build_method is not Missing:
            build_method = self.config.image_build_method

        return build_method

    def _write_osbs_image_config(self):
        # Writes OSBS image config (container.yaml).
        # For more info about the format, see https://osbs.readthedocs.io/en/latest/users.html#image-configuration.

        self.logger.info('Generating container.yaml')
        container_config = self._generate_osbs_image_config()

        if 'compose' in container_config:
            self.logger.info("Rebasing with ODCS support")
        else:
            self.logger.info("Rebasing without ODCS support")

        # generate yaml data with header
        content_yml = yaml.safe_dump(container_config, default_flow_style=False)
        with io.open('container.yaml', 'w', encoding="utf-8") as rc:
            rc.write(CONTAINER_YAML_HEADER + content_yml)

    def _generate_osbs_image_config(self):
        """
        Generates OSBS image config (container.yaml).
        Returns a dict for the config.

        Example in image yml file:
        odcs:
            packages:
                mode: auto (default) | manual
                # auto - If container.yaml with packages is given from source, use them.
                #        Otherwise all packages with from the Koji build tag will be included.
                # manual - only use list below
                list:
                  - package1
                  - package2
        arches: # Optional list of image specific arches. If given, it must be a subset of group arches.
          - x86_64
          - s390x
        container_yaml: ... # verbatim container.yaml content (see https://mojo.redhat.com/docs/DOC-1159997)
        """

<<<<<<< HEAD
        arches = self.metadata.runtime.arches
        if 'arches' in self.metadata.config:
            arches = []
            # only include arches from metadata that are
            # valid globally
            for a in self.metadata.config.arches:
                if a in self.metadata.runtime.arches:
                    arches.append(a)

        if not self.runtime.odcs_mode:
            config = {
                'platforms': {'only': arches}
            }
            return config

        no_source = self.config.content.source.alias is Missing
        CYAML = 'build_container.yaml' if no_source else 'container.yaml'

        # always delete from distgit
        if os.path.exists(CYAML):
            os.remove(CYAML)

        if no_source:
            source_container_yaml = CYAML
        else:
            source_container_yaml = os.path.join(self.source_path(), CYAML)
        if os.path.isfile(source_container_yaml):
            with io.open(source_container_yaml, 'r', encoding="utf-8") as scy:
                source_container_yaml = yaml.full_load(scy)
=======
        # list of platform (architecture) names to build this image for
        arches = []  # type: list
        global_arches = set(self.metadata.runtime.arches)
        image_specific_arches = set(self.metadata.config.arches)
        if not image_specific_arches:
            # assume all global arches if no image specific arches are defined
            arches = list(global_arches)
>>>>>>> 73954ca6
        else:
            # only include arches from metadata that are valid globally
            missing_arches = image_specific_arches - global_arches
            if missing_arches:
                raise ValueError("Image specific arches ({}) are not enabled in group.yml.".format(", ".join(missing_arches)))
            arches = list(image_specific_arches)

        # override image config with this dict
        config_overrides = {}
        if self.config.container_yaml is not Missing:
            config_overrides = copy.deepcopy(self.config.container_yaml.primitive())
        if self.image_build_method is not Missing:
            config_overrides['image_build_method'] = self.image_build_method
        if arches:
            config_overrides.setdefault('platforms', {})['only'] = arches

        if not self.runtime.group_config.doozer_feature_gates.odcs_enabled and not self.runtime.odcs_mode:
            # ODCS mode is not enabled
            return config_overrides

        odcs = self.config.odcs
        if odcs is Missing:
            # image yml doesn't have `odcs` field defined
            if not self.runtime.group_config.doozer_feature_gates.odcs_aggressive:
                # Doozer's odcs_aggressive feature gate is off, disable ODCS mode for this image
                return config_overrides
            self.logger.warning("Enforce ODCS auto mode because odcs_aggressive feature gate is on")

        package_mode = odcs.packages.get('mode', 'auto')
        valid_package_modes = ['auto', 'manual']
        if package_mode not in valid_package_modes:
            raise ValueError('odcs.packages.mode must be one of {}'.format(', '.join(valid_package_modes)))

        # generate container.yaml content for ODCS
        config = {}
        if self.has_source():  # if upstream source provides container.yaml, load it.
            source_container_yaml = os.path.join(self.source_path(), 'container.yaml')
            if os.path.isfile(source_container_yaml):
                with open(source_container_yaml, 'r') as scy:
                    config = yaml.full_load(scy)

        # ensure defaults
<<<<<<< HEAD
        for k, v in compose_content.items():
            if k not in config['compose']:
                config['compose'][k] = v

        # always overwrite platforms so we control it
        config['platforms'] = {'only': arches}

        config = Model(config)
=======
        config.setdefault('compose', {}).setdefault('pulp_repos', True)
>>>>>>> 73954ca6

        # create package list for ODCS, see https://osbs.readthedocs.io/en/latest/users.html#compose
        if package_mode == 'auto':
            if isinstance(config["compose"].get("packages"), list):
                # container.yaml with packages was given from source
                self.logger.info("Use ODCS package list from source")
            else:
                config["compose"]["packages"] = []  # empty list composes all packages from the current Koji target
        elif package_mode == 'manual':
            if not odcs.packages.list:
                raise ValueError('odcs.packages.mode == manual but none specified in odcs.packages.list')
            config["compose"]["packages"] = list(odcs.packages.list)

        # apply overrides
        config.update(config_overrides)
        return config

    def _write_cvp_owners(self):
        """
        The Container Verification Pipeline will notify image owners when their image is
        not passing CVP tests. ART knows these owners and needs to write them into distgit
        for CVP to find.
        :return:
        """
        self.logger.debug("Generating cvp-owners.yml for {}".format(self.metadata.distgit_key))
        with io.open('cvp-owners.yml', 'w', encoding="utf-8") as co:
            if self.config.owners:  # Not missing and non-empty
                yaml.safe_dump(self.config.owners.primitive(), co, default_flow_style=False)

    def _generate_repo_conf(self):
        """
        Generates a repo file in .oit/repo.conf
        """

        self.logger.debug("Generating repo file for Dockerfile {}".format(self.metadata.distgit_key))

        # Make our metadata directory if it does not exist
        if not os.path.isdir(".oit"):
            os.mkdir(".oit")

        repos = self.runtime.repos
        enabled_repos = self.config.get('enabled_repos', [])
        for t in repos.repotypes:
            with io.open('.oit/{}.repo'.format(t), 'w', encoding="utf-8") as rc:
                content = repos.repo_file(t, enabled_repos=enabled_repos)
                rc.write(content)

        with io.open('content_sets.yml', 'w', encoding="utf-8") as rc:
            rc.write(repos.content_sets(enabled_repos=enabled_repos))

    def _read_master_data(self):
        with Dir(self.distgit_dir):
            self.org_image_name = None
            self.org_version = None
            self.org_release = None
            # Read in information about the image we are about to build
            dockerfile = os.path.join(Dir.getcwd(), 'Dockerfile')
            if os.path.isfile(dockerfile):
                dfp = DockerfileParser(path=dockerfile)
                self.org_image_name = dfp.labels.get("name")
                self.org_version = dfp.labels.get("version")
                self.org_release = dfp.labels.get("release")  # occasionally no release given

    def push_image(self, tag_list, push_to_defaults, additional_registries=[], version_release_tuple=None,
                   push_late=False, dry_run=False):
        """
        Pushes the most recent image built for this distgit repo. This is
        accomplished by looking at the 'version' field in the Dockerfile or
        the version_release_tuple argument and querying
        brew for the most recent images built for that version.
        :param tag_list: The list of tags to apply to the image (overrides default tagging pattern).
        :param push_to_defaults: Boolean indicating whether group/image yaml defined registries should be pushed to.
        :param additional_registries: A list of non-default registries (optional namespace included) to push the image to.
        :param version_release_tuple: Specify a version/release to pull as the source (if None, the latest build will be pulled).
        :param push_late: Whether late pushes should be included.
        :param dry_run: Will only print the docker operations that would have taken place.
        :return: Returns True if successful (exception otherwise)
        """

        # Late pushes allow certain images to be the last of a group to be
        # pushed to mirrors. CI/CD systems may initiate operations based on the
        # update a given image and all other images need to be in place
        # when that special image is updated. The special images are there
        # pushed "late"
        # Actions that need to push all images need to push all images
        # need to make two passes/invocations of this method: one
        # with push_late=False and one with push_late=True.

        is_late_push = False
        if self.config.push.late is not Missing:
            is_late_push = self.config.push.late

        if push_late != is_late_push:
            return (self.metadata.distgit_key, True)

        push_names = []

        if push_to_defaults:
            push_names.extend(self.metadata.get_default_push_names())

        push_names.extend(self.metadata.get_additional_push_names(additional_registries))

        # Nothing to push to? We are done.
        if not push_names:
            return (self.metadata.distgit_key, True)

        with Dir(self.distgit_dir):

            if version_release_tuple:
                version = version_release_tuple[0]
                release = version_release_tuple[1]
            else:

                # History
                # We used to rely on the "release" label being set in the Dockerfile, but this is problematic for several reasons.
                # (1) If 'release' is not set, OSBS will determine one automatically that does not conflict
                #       with a pre-existing image build. This is extremely helpful since we don't have to
                #       worry about bumping the release during refresh images. This means we generally DON'T
                #       want the release label in the file and can't, therefore, rely on it being there.
                # (2) People have logged into distgit before in order to bump the release field. This happening
                #       at the wrong time breaks the build.

                # If the version & release information was not specified,
                # try to detect latest build from brew.
                # Read in version information from the Distgit dockerfile
                _, version, release = self.metadata.get_latest_build_info()

            image_name_and_version = "%s:%s-%s" % (self.config.name, version, release)

            # https://mojo.redhat.com/docs/DOC-1204856
            # we need to convert into 'registry-proxy.engineering.redhat.com/rh-osbs/openshift-ose-installer-artifacts'
            # from 'brew-pulp-docker01.web.prod.ext.phx2.redhat.com:8888/openshift/ose-installer-artifacts'
            if self.runtime.group_config.urls.brew_image_namespace is not Missing:
                url = self.runtime.group_config.urls.brew_image_host
                ns = self.runtime.group_config.urls.brew_image_namespace
                name = image_name_and_version.replace('/', '-')
                brew_image_url = "/".join(("/".join((url, ns)), name))
            else:
                brew_image_url = "/".join((self.runtime.group_config.urls.brew_image_host, image_name_and_version))

            push_tags = list(tag_list)

            # If no tags were specified, build defaults
            if not push_tags:
                push_tags = self.metadata.get_default_push_tags(version, release)

            all_push_urls = []

            for image_name in push_names:
                try:
                    repo = image_name.split('/', 1)

                    action = "push"
                    record = {
                        "distgit_key": self.metadata.distgit_key,
                        "distgit": '{}/{}'.format(self.metadata.namespace, self.metadata.name),
                        "repo": repo,  # ns/repo
                        "name": image_name,  # full registry/ns/repo
                        "version": version,
                        "release": release,
                        "message": "Unknown failure",
                        "tags": ", ".join(push_tags),
                        "status": -1,
                        # Status defaults to failure until explicitly set by success. This handles raised exceptions.
                    }

                    for push_tag in push_tags:
                        # Collect next SRC=DEST input
                        url = '{}:{}'.format(image_name, push_tag)
                        self.logger.info("Adding '{}' to push list".format(url))
                        all_push_urls.append("{}={}".format(brew_image_url, url))

                    if dry_run:
                        for push_url in all_push_urls:
                            self.logger.info('Would have tagged {} as {}'.format(brew_image_url, push_url.split('=')[1]))
                        dr = "--dry-run=true"
                    else:
                        dr = ""

                    if self.runtime.group_config.insecure_source:
                        insecure = "--insecure=true"
                    else:
                        insecure = ""

                    push_config_dir = os.path.join(self.runtime.working_dir, 'push')
                    if not os.path.isdir(push_config_dir):
                        try:
                            os.mkdir(push_config_dir)
                        except OSError as e:
                            # File exists, and it's a directory,
                            # another thread already created this dir, that's OK.
                            if e.errno == errno.EEXIST and os.path.isdir(push_config_dir):
                                pass
                            else:
                                raise

                    push_config = os.path.join(push_config_dir, self.metadata.distgit_key)

                    if os.path.isfile(push_config):
                        # just delete it to ease creating new config
                        os.remove(push_config)

                    with io.open(push_config, 'w', encoding="utf-8") as pc:
                        pc.write('\n'.join(all_push_urls))

                    mirror_cmd = 'oc image mirror --filter-by-os=amd64 {} {} --filename={}'.format(dr, insecure, push_config)

                    if dry_run:  # skip everything else if dry run
                        continue
                    else:
                        for r in range(10):
                            self.logger.info("Mirroring image [retry={}]".format(r))
                            rc, out, err = exectools.cmd_gather(mirror_cmd)
                            if rc == 0:
                                break
                            self.logger.info("Error mirroring image -- retrying in 60 seconds.\n{}".format(err))
                            time.sleep(60)

                        lstate = self.runtime.state[self.runtime.command] if self.runtime.command == 'images:push' else None

                        if rc != 0:
                            if lstate:
                                state.record_image_fail(lstate, self.metadata, 'Build failure', self.runtime.logger)
                            # Unable to push to registry
                            raise IOError('Error pushing image: {}'.format(err))
                        else:
                            if lstate:
                                state.record_image_success(lstate, self.metadata)
                            self.logger.info('Success mirroring image')

                        record["message"] = "Successfully pushed all tags"
                        record["status"] = 0

                except Exception as ex:
                    lstate = self.runtime.state[self.runtime.command] if self.runtime.command == 'images:push' else None
                    if lstate:
                        state.record_image_fail(lstate, self.metadata, str(ex), self.runtime.logger)

                    record["message"] = "Exception occurred: %s" % str(ex)
                    self.logger.info("Error pushing %s: %s" % (self.metadata.distgit_key, ex))
                    raise

                finally:
                    self.runtime.add_record(action, **record)

            return (self.metadata.distgit_key, True)

    def wait_for_build(self, who_is_waiting):
        """
        Blocks the calling thread until this image has been built by doozer or throws an exception if this
        image cannot be built.
        :param who_is_waiting: The caller's distgit_key (i.e. the waiting image).
        :return: Returns when the image has been built or throws an exception if the image could not be built.
        """
        self.logger.info("Member waiting for me to build: %s" % who_is_waiting)
        # This lock is in an acquired state until this image definitively succeeds or fails.
        # It is then released. Child images waiting on this image should block here.
        with self.build_lock:
            if not self.build_status:
                raise IOError(
                    "Error building image: %s (%s was waiting)" % (self.metadata.qualified_name, who_is_waiting))
            else:
                self.logger.info("Member successfully waited for me to build: %s" % who_is_waiting)

    def _set_wait_for(self, image_name, terminate_event):
        image = self.runtime.resolve_image(image_name, False)
        if image is None:
            self.logger.info("Skipping image build since it is not included: %s" % image_name)
            return
        parent_dgr = image.distgit_repo()
        parent_dgr.wait_for_build(self.metadata.qualified_name)
        if terminate_event.is_set():
            raise KeyboardInterrupt()

    def build_container(
            self, repo_type, repo, push_to_defaults, additional_registries, terminate_event,
            scratch=False, retries=3, realtime=False, dry_run=False):
        """
        This method is designed to be thread-safe. Multiple builds should take place in brew
        at the same time. After a build, images are pushed serially to all mirrors.
        DONT try to change cwd during this time, all threads active will change cwd
        :param repo_type: Repo type to choose from group.yml
        :param repo: A list/tuple of custom repo URLs to include for build
        :param push_to_defaults: If default registries should be pushed to.
        :param additional_registries: A list of non-default registries resultant builds should be pushed to.
        :param terminate_event: Allows the main thread to interrupt the build.
        :param scratch: Whether this is a scratch build. UNTESTED.
        :param retries: Number of times the build should be retried.
        :return: True if the build was successful
        """
        if self.org_image_name is None or self.org_version is None:
            if not os.path.isfile(os.path.join(self.distgit_dir, 'Dockerfile')):
                msg = ('No Dockerfile found in {}'.format(self.distgit_dir))
            else:
                msg = ('Unknown error loading Dockerfile information')

            self.logger.info(msg)
            state.record_image_fail(self.runtime.state[self.runtime.command], self.metadata, msg, self.runtime.logger)
            return (self.metadata.distgit_key, False)

        action = "build"
        release = self.org_release if self.org_release is not None else '?'
        record = {
            "dir": self.distgit_dir,
            "dockerfile": "%s/Dockerfile" % self.distgit_dir,
            "distgit": self.metadata.distgit_key,
            "image": self.org_image_name,
            "owners": ",".join(list(self.config.owners) if self.config.owners is not Missing else []),
            "version": self.org_version,
            "release": release,
            "message": "Unknown failure",
            "task_id": "n/a",
            "task_url": "n/a",
            "status": -1,
            "push_status": -1,
            # Status defaults to failure until explicitly set by success. This handles raised exceptions.
        }

        if self.runtime.local and release == '?':
            target_tag = self.org_version
        else:
            target_tag = "{}-{}".format(self.org_version, release)
        target_image = ":".join((self.org_image_name, target_tag))

        try:
            if not self.runtime.local and not scratch and self.org_release is not None \
                    and self.metadata.tag_exists(target_tag):
                self.logger.info("Image already built for: {}".format(target_image))
            else:
                # If this image is FROM another group member, we need to wait on that group member
                # Use .get('from',None) since from is a reserved word.
                image_from = Model(self.config.get('from', None))
                if image_from.member is not Missing:
                    self._set_wait_for(image_from.member, terminate_event)
                for builder in image_from.get('builder', []):
                    if 'member' in builder:
                        self._set_wait_for(builder['member'], terminate_event)

                # Allow an image to wait on an arbitrary image in the group. This is presently
                # just a workaround for: https://projects.engineering.redhat.com/browse/OSBS-5592
                if self.config.wait_for is not Missing:
                    self._set_wait_for(self.config.wait_for, terminate_event)

                if self.runtime.local:
                    self.build_status = self._build_container_local(target_image, repo_type, realtime)
                    if not self.build_status:
                        state.record_image_fail(self.runtime.state[self.runtime.command], self.metadata, 'Build failure', self.runtime.logger)
                    else:
                        state.record_image_success(self.runtime.state[self.runtime.command], self.metadata)
                    return (self.metadata.distgit_key, self.build_status)  # do nothing more since it's local only
                else:
                    def wait(n):
                        self.logger.info("Async error in image build thread [attempt #{}]".format(n + 1))
                        # No need to retry if the failure will just recur
                        error = self._detect_permanent_build_failures(self.runtime.group_config.image_build_log_scanner)
                        if error is not None:
                            for match in re.finditer("No package (.*) available", error):
                                self._add_missing_pkgs(match.group(1))
                            raise exectools.RetryException(
                                "Saw permanent error in build logs:\n{}\nWill not retry after {} failed attempt(s)"
                                .format(error, n + 1)
                            )
                        # Brew does not handle an immediate retry correctly, wait
                        # before trying another build, terminating if interrupted.
                        if terminate_event.wait(timeout=5 * 60):
                            raise KeyboardInterrupt()

                    exectools.retry(
                        retries=(1 if self.runtime.local else retries), wait_f=wait,
                        task_f=lambda: self._build_container(
                            target_image, repo_type, repo, terminate_event,
                            scratch, record, dry_run=dry_run))

            # Just in case someone else is building an image, go ahead and find what was just
            # built so that push_image will have a fixed point of reference and not detect any
            # subsequent builds.
            push_version, push_release = ('', '')
            if not scratch:
                _, push_version, push_release = self.metadata.get_latest_build_info()
            record["message"] = "Success"
            record["status"] = 0
            self.build_status = True

        except (Exception, KeyboardInterrupt):
            tb = traceback.format_exc()
            record["message"] = "Exception occurred:\n{}".format(tb)
            self.logger.info("Exception occurred during build:\n{}".format(tb))
            # This is designed to fall through to finally. Since this method is designed to be
            # threaded, we should not throw an exception; instead return False.
        finally:
            # Regardless of success, allow other images depending on this one to progress or fail.
            self.build_lock.release()

        self.push_status = True  # if if never pushes, the status is True
        if not scratch and self.build_status and (push_to_defaults or additional_registries):
            # If this is a scratch build, we aren't going to be pushing. We might be able to determine the
            # image name by parsing the build log, but not worth the effort until we need scratch builds.
            # The image name for a scratch build looks something like:
            # brew-pulp-docker01.web.prod.ext.phx2.redhat.com:8888/openshift3/ose-base:rhaos-3.7-rhel-7-docker-candidate-16066-20170829214444

            # To ensure we don't overwhelm the system building, pull & push synchronously
            with self.runtime.mutex:
                self.push_status = False
                try:
                    self.push_image([], push_to_defaults, additional_registries, version_release_tuple=(push_version, push_release))
                    self.push_status = True
                except Exception as push_e:
                    self.logger.info("Error during push after successful build: %s" % str(push_e))
                    self.push_status = False

        record['push_status'] = '0' if self.push_status else '-1'

        self.runtime.add_record(action, **record)
        lstate = self.runtime.state[self.runtime.command]
        if not (self.build_status and self.push_status):
            state.record_image_fail(lstate, self.metadata, 'Build failure', self.runtime.logger)
        else:
            state.record_image_success(lstate, self.metadata)
        return (self.metadata.distgit_key, self.build_status and self.push_status)

    def _build_container_local(self, target_image, repo_type, realtime=False):
        """
        The part of `build_container` which actually starts the build,
        separated for clarity. Local build version.
        """

        if self.image_build_method == 'imagebuilder':
            builder = 'imagebuilder -mount '
        else:
            builder = 'podman build -v '

        cmd = builder
        self.logger.info("Building image: %s" % target_image)
        cmd += '{dir}/.oit/{repo_type}.repo:/etc/yum.repos.d/{repo_type}.repo -t {name}{tag} -t {name}:latest .'

        name_split = target_image.split(':')
        name = name_split[0]
        tag = None
        if len(name_split) > 1:
            tag = name_split[1]

        args = {
            'dir': self.distgit_dir,
            'repo_type': repo_type,
            'name': name,
            'tag': ':{}'.format(tag) if tag else ''
        }

        cmd = cmd.format(**args)

        with Dir(self.distgit_dir):
            self.logger.info(cmd)
            rc, out, err = exectools.cmd_gather(cmd, realtime=True)

            if rc != 0:
                self.logger.error("Error running {}: out={}  ; err={}".format(builder, out, err))
                return False

            self.logger.debug(out + '\n\n' + err)

            self.logger.info("Successfully built image: {}".format(target_image))
        return True

    def _build_container(
            self, target_image, repo_type, repo_list, terminate_event,
            scratch, record, dry_run=False):
        """
        The part of `build_container` which actually starts the build,
        separated for clarity. Brew build version.
        """
        self.logger.info("Building image: %s" % target_image)
        cmd_list = ["rhpkg"]
        if self.runtime.rhpkg_config_lst:
            cmd_list.extend(self.runtime.rhpkg_config_lst)

        cmd_list.append("--path=%s" % self.distgit_dir)

        if self.runtime.user is not None:
            cmd_list.append("--user=%s" % self.runtime.user)

        cmd_list += (
            "container-build",
            "--nowait",  # Run the build with --nowait so that we can immediately get information about the brew task
        )

        # Determine if ODCS is enabled by looking at container.yaml.
        odcs_enabled = False
        osbs_image_config_path = os.path.join(self.distgit_dir, "container.yaml")
        if os.path.isfile(osbs_image_config_path):
            with open(osbs_image_config_path, "r") as f:
                image_config = yaml.safe_load(f)
            odcs_enabled = "compose" in image_config

        if odcs_enabled:
            self.logger.info("About to build image in ODCS mode.")
            if repo_type == 'signed':
                signing_intent = 'release'
            else:
                signing_intent = repo_type
            if signing_intent:
                cmd_list.append('--signing-intent')
                cmd_list.append(signing_intent)
        else:
            if repo_type:
                repo_list = list(repo_list)  # In case we get a tuple
                repo_list.append(self.metadata.cgit_url(".oit/" + repo_type + ".repo"))

            if repo_list:
                # rhpkg supports --repo-url [URL [URL ...]]
                cmd_list.append("--repo-url")
                cmd_list.extend(repo_list)

        if scratch:
            cmd_list.append("--scratch")

        if dry_run:
            # `rhpkg --dry-run container-build` doesn't really work. Print the command instread.
            self.logger.warning("[Dry Run] Would have run command " + " ".join(cmd_list))
            self.logger.info("[Dry Run] Successfully built image: {}".format(target_image))
            return True

        # Run the build with --nowait so that we can immediately get information about the brew task
        rc, out, err = exectools.cmd_gather(cmd_list)

        if rc != 0:
            # Probably no point in continuing.. can't contact brew?
            self.logger.info("Unable to create brew task: out={}  ; err={}".format(out, err))
            return False

        # Otherwise, we should have a brew task we can monitor listed in the stdout.
        out_lines = out.splitlines()

        # Look for a line like: "Created task: 13949050" . Extract the identifier.
        task_id = next((created_line.split(":")[1]).strip() for created_line in out_lines if
                       created_line.startswith("Created task:"))

        record["task_id"] = task_id

        # Look for a line like: "Task info: https://brewweb.engineering.redhat.com/brew/taskinfo?taskID=13948942"
        task_url = next((info_line.split(":", 1)[1]).strip() for info_line in out_lines if
                        info_line.startswith("Task info:"))

        self.logger.info("Build running: {}".format(task_url))

        record["task_url"] = task_url

        # Now that we have the basics about the task, wait for it to complete
        error = watch_task(self.runtime.group_config.urls.brewhub, self.logger.info, task_id, terminate_event)

        # Looking for something like the following to conclude the image has already been built:
        # BuildError: Build for openshift-enterprise-base-v3.7.0-0.117.0.0 already exists, id 588961
        if error is not None and "already exists" in error:
            self.logger.info("Image already built against this dist-git commit (or version-release tag): {}".format(target_image))
            error = None

        # Gather brew-logs
        logs_rc, _, logs_err = exectools.cmd_gather(["brew", "download-logs", "-d", self._logs_dir(), task_id])

        if logs_rc != 0:
            self.logger.info("Error downloading build logs from brew for task %s: %s" % (task_id, logs_err))
        else:
            self._extract_container_build_logs(task_id)
            if error is None:
                # even if the build completed without error, check the logs for problems
                error = self._detect_permanent_build_failures(self.runtime.group_config.image_build_log_scanner)

        if error is not None:
            # An error occurred. We don't have a viable build.
            self.logger.info("Error building image: {}, {}".format(task_url, error))
            return False

        self.logger.info("Successfully built image: {} ; {}".format(target_image, task_url))
        return True

    def _logs_dir(self, task_id=None):
        segments = [self.runtime.brew_logs_dir, self.metadata.distgit_key]
        if task_id is not None:
            segments.append("noarch-" + task_id)
        return os.path.join(*segments)

    def _extract_container_build_logs(self, task_id):
        """
        Look through build logs and extract the part that's just the actual docker or imagebuilder build
        so that devs do not have to wade through the full atomic_reactor logs.
        If found in a log, the extracted text is written to the same filename with prefix "container-build-"

        :param task_id: string with the build task so we can find the downloaded logs
        """
        logs_dir = self._logs_dir(task_id)
        try:
            for filename in os.listdir(logs_dir):
                rc, output, _ = exectools.cmd_gather([
                    "sed", "-nEe",
                    # look in logs for either of the build plugins to start,
                    # and look for the plugin runner to declare the plugin done to end.
                    # strip off all the noise at the front of log lines.
                    "/plugins.(imagebuilder|docker_api)/,/atomic_reactor.plugin / { s/^.*?- (DEBUG|INFO) - //; p }",
                    os.path.join(logs_dir, filename)
                ])
                if rc == 0 and output:
                    extracted = os.path.join(logs_dir, "container-build-" + filename)
                    with io.open(extracted, "w", encoding="utf-8") as extracted_file:
                        extracted_file.write(output)
        except OSError as e:
            self.logger.warning("Exception while trying to extract build logs in {}: {}".format(logs_dir, e))

    def _add_missing_pkgs(self, pkg_name):
        """
        add missing packages to runtime.missing_pkgs set
        :param pkg_name: Missing packages like: No package (.*) available
        """
        with self.runtime.mutex:
            self.runtime.missing_pkgs.add("{} image is missing package {}".format(self.metadata.distgit_key, pkg_name))

    def _detect_permanent_build_failures(self, scanner):
        """
        check logs to determine if this container build failed for a known non-flake reason
        :param scanner: Model object with fields
                        "files" (list of log files to search)
                        "matches" (list of compiled regexen for matching a line in the log)
        """
        if not scanner or not scanner.matches or not scanner.files:
            self.logger.debug("Log file scanning not specified; skipping")
            return None
        logs_dir = self._logs_dir()
        try:
            # find the most recent subdir, which should contain logs for the latest build task
            task_dirs = [os.path.join(logs_dir, d) for d in os.listdir(logs_dir)]
            task_dirs = [d for d in task_dirs if os.path.isdir(d)]
            if not task_dirs:
                self.logger.info("No task logs found under {}; cannot analyze logs".format(logs_dir))
                return None
            latest_dir = max(task_dirs, key=os.path.getmtime)

            # check the log files for recognizable problems
            found_problems = []
            for log_file in os.listdir(latest_dir):
                if log_file not in scanner.files:
                    continue
                with io.open(os.path.join(latest_dir, log_file), encoding="utf-8") as log:
                    for line in log:
                        for regex in scanner.matches:
                            match = regex.search(line)
                            if match:
                                found_problems.append(log_file + ": " + match.group(0))
            if found_problems:
                found_problems.insert(0, "Problem indicators found in logs under " + latest_dir)
                return "\n".join(found_problems)
        except OSError as e:
            self.logger.warning("Exception while trying to analyze build logs in {}: {}".format(logs_dir, e))

    def push(self):
        with Dir(self.distgit_dir):
            self.logger.info("Pushing repository")
            try:
                timeout = str(self.runtime.global_opts['rhpkg_push_timeout'])
                exectools.cmd_assert("timeout {} rhpkg push".format(timeout), retries=3)
                # rhpkg will create but not push tags :(
                # Not asserting this exec since this is non-fatal if a tag already exists,
                # and tags in dist-git can't be --force overwritten
                exectools.cmd_gather(['timeout', '60', 'git', 'push', '--tags'])
            except IOError as e:
                return (self.metadata, repr(e))
            return (self.metadata, True)

    @staticmethod
    def _mangle_yum(cmd):
        # alter the arg by splicing its content
        def splice(pos, replacement):
            return cmd[:pos[0]] + replacement + cmd[pos[1]:]
        changed = False  # were there changes aside from whitespace?

        # build a list of nodes we may want to alter from the AST
        cmd_nodes = []

        def append_nodes_from(node):
            if node.kind in ["list", "compound"]:
                sublist = node.parts if node.kind == "list" else node.list
                for subnode in sublist:
                    append_nodes_from(subnode)
            elif node.kind in ["operator", "command"]:
                cmd_nodes.append(node)

        try:
            append_nodes_from(bashlex.parse(cmd)[0])
        except bashlex.errors.ParsingError as e:
            raise IOError("Error while parsing Dockerfile RUN command:\n{}\n{}".format(cmd, e))

        # note: make changes working back from the end so that positions to splice don't change
        for subcmd in reversed(cmd_nodes):

            if subcmd.kind == "operator":
                # we lose the line breaks in the original dockerfile,
                # so try to format nicely around operators -- more readable git diffs.
                cmd = splice(subcmd.pos, "\\\n " + subcmd.op)
                continue  # not "changed" logically however

            # replace yum-config-manager with a no-op
            if re.search(r'(^|/)yum-config-manager$', subcmd.parts[0].word):
                cmd = splice(subcmd.pos, ": 'removed yum-config-manager'")
                changed = True
                continue

            # clear repo options from yum commands
            if not re.search(r'(^|/)yum$', subcmd.parts[0].word):
                continue
            next_word = None
            for word in reversed(subcmd.parts):
                if word.kind != "word":
                    next_word = None
                    continue

                # seek e.g. "--enablerepo=foo" or "--disablerepo bar"
                match = re.match(r'--(en|dis)ablerepo(=|$)', word.word)
                if match:
                    if next_word and match.group(2) != "=":
                        # no "=", next word is the repo so remove it too
                        cmd = splice(next_word.pos, "")
                    cmd = splice(word.pos, "")
                    changed = True
                next_word = word

            # note: there are a number of ways to defeat this logic, for instance by
            # wrapping commands/args in quotes, or with commands that aren't valid
            # to begin with. let's not worry about that; it need not be invulnerable.

        return changed, cmd

    def _clean_repos(self, dfp):
        """
        Remove any calls to yum --enable-repo or
        yum-config-manager in RUN instructions
        """
        for entry in reversed(dfp.structure):
            if entry['instruction'] == 'RUN':
                changed, new_value = self._mangle_yum(entry['value'])
                if changed:
                    dfp.add_lines_at(entry, "RUN " + new_value, replace=True)

    def update_distgit_dir(self, version, release, prev_release=None):
        ignore_missing_base = self.runtime.ignore_missing_base
        # A collection of comment lines that will be included in the generated Dockerfile. They
        # will be prefix by the OIT_COMMENT_PREFIX and followed by newlines in the Dockerfile.
        oit_comments = []

        with Dir(self.distgit_dir):
            # Source or not, we should find a Dockerfile in the root at this point or something is wrong
            assertion.isfile("Dockerfile", "Unable to find Dockerfile in distgit root")

            self._generate_repo_conf()

            self._write_osbs_image_config()

            self._write_cvp_owners()

            dfp = DockerfileParser(path="Dockerfile")

            self._clean_repos(dfp)

            # If no version has been specified, we will leave the version in the Dockerfile. Extract it.
            if version is None:
                version = dfp.labels.get("version", dfp.labels.get("Version", None))

                if version is None:
                    if self.runtime.local:
                        # fallback so the logic doesn't fall over
                        # but we can still build
                        version = "v0.0.0"
                    else:
                        DoozerFatalError("No version found in Dockerfile for %s" % self.metadata.qualified_name)

            uuid_tag = "%s.%s" % (version, self.runtime.uuid)

            if not self.runtime.local:
                with io.open('additional-tags', 'w', encoding="utf-8") as at:
                    at.write("%s\n" % uuid_tag)  # The uuid which we ensure we get the right
                    vsplit = version.split(".")
                    if len(vsplit) > 1:
                        at.write("%s.%s\n" % (vsplit[0], vsplit[1]))  # e.g. "v3.7.0" -> "v3.7"
                    if self.metadata.config.additional_tags is not Missing:
                        for tag in self.metadata.config.additional_tags:
                            at.write("{}\n".format(tag))

            self.logger.debug("Dockerfile contains the following labels:")
            for k, v in dfp.labels.items():
                self.logger.debug("  '%s'='%s'" % (k, v))

            # Set all labels in from config into the Dockerfile content
            if self.config.labels is not Missing:
                for k, v in self.config.labels.items():
                    dfp.labels[k] = v

            # Set the image name
            dfp.labels["name"] = self.config.name

            # Set the distgit repo name
            dfp.labels["com.redhat.component"] = self.metadata.get_component_name()

            # appregistry is managed in a separately-built metadata container (ref. ART-874)
            if "com.redhat.delivery.appregistry" in dfp.labels:
                dfp.labels["com.redhat.delivery.appregistry"] = "false"

            # record env vars that we need to set in the dockerfile
            env_vars = {}

            if 'from' in self.config:
                image_from = Model(self.config.get('from', None))

                # Collect all the parent images we're supposed to use
                parent_images = image_from.builder if image_from.builder is not Missing else []
                parent_images.append(image_from)
                if len(parent_images) != len(dfp.parent_images):
                    raise IOError("Build metadata for {name} expected {count1} image parent(s), but the upstream Dockerfile contains {count2} FROM statements. These counts must match. Detail: '{meta_parents}' vs '{upstream_parents}'.".format(
                        name=self.config.name,
                        count1=len(parent_images),
                        count2=len(dfp.parent_images),
                        meta_parents=parent_images,
                        upstream_parents=dfp.parent_images,
                    ))
                mapped_images = []

                original_parents = dfp.parent_images
                count = 0
                for image in parent_images:
                    # Does this image inherit from an image defined in a different distgit?
                    if image.member is not Missing:
                        base = image.member
                        from_image_metadata = self.runtime.resolve_image(base, False)

                        if from_image_metadata is None:
                            if not ignore_missing_base:
                                raise IOError("Unable to find base image metadata [%s] in included images. Use --ignore-missing-base to ignore." % base)
                            elif self.runtime.latest_parent_version:
                                self.logger.info('[{}] parent image {} not included. Looking up FROM tag.'.format(self.config.name, base))
                                base_meta = self.runtime.late_resolve_image(base)
                                _, v, r = base_meta.get_latest_build_info()
                                mapped_images.append("{}:{}-{}".format(base_meta.config.name, v, r))
                            # Otherwise, the user is not expecting the FROM field to be updated in this Dockerfile.
                            else:
                                mapped_images.append(original_parents[count])
                        else:
                            if self.runtime.local:
                                mapped_images.append('{}:latest'.format(from_image_metadata.config.name))
                            else:
                                # Everything in the group is going to be built with the uuid tag, so we must
                                # assume that it will exist for our parent.
                                mapped_images.append("{}:{}".format(from_image_metadata.config.name, uuid_tag))

                    # Is this image FROM another literal image name:tag?
                    elif image.image is not Missing:
                        mapped_images.append(image.image)

                    elif image.stream is not Missing:
                        stream = self.runtime.resolve_stream(image.stream)
                        # TODO: implement expriring images?
                        mapped_images.append(stream.image)

                    else:
                        raise IOError("Image in 'from' for [%s] is missing its definition." % base)

                    count += 1

                dfp.parent_images = mapped_images

            if self.source_sha is not None:
                # in a rebase, add ENV vars to each stage to relay source repo metadata
                env_vars.update(dict(
                    SOURCE_GIT_COMMIT=self.source_full_sha,
                    SOURCE_GIT_TAG=self.source_latest_tag,
                    SOURCE_GIT_URL=self.source_url,
                    SOURCE_DATE_EPOCH=self.source_date_epoch,
                ))

            # Set image name in case it has changed
            dfp.labels["name"] = self.config.name

            # Set version if it has been specified.
            if version is not None:
                dfp.labels["version"] = version
                env_vars["BUILD_VERSION"] = version

            # If the release is specified as "+", this means the user wants to bump the release.
            if release == "+":

                # increment the release that was in the Dockerfile
                release = prev_release

                if release:
                    self.logger.info("Bumping release field in Dockerfile")

                    # If release has multiple fields (e.g. 0.173.0.0), increment final field
                    if "." in release:
                        components = release.rsplit(".", 1)  # ["0.173","0"]
                        bumped_field = int(components[1]) + 1
                        release = "%s.%d" % (components[0], bumped_field)
                    else:
                        # If release is specified and a single field, just increment it
                        release = "%d" % (int(release) + 1)
                else:
                    # When 'release' is not specified in the Dockerfile, OSBS will automatically
                    # find a valid value for each build. This means OSBS is effectively auto-bumping.
                    # This is better than us doing it, so let it.
                    self.logger.info("No release label found in Dockerfile; bumping unnecessary -- osbs will automatically select unique release value at build time")

            # If a release is specified, set it. If it is not specified, remove the field.
            # If osbs finds the field, unset, it will choose a value automatically. This is
            # generally ideal for refresh-images where the only goal is to not collide with
            # a pre-existing image version-release.
            if release is not None:
                dfp.labels["release"] = release
                env_vars["BUILD_RELEASE"] = release
            else:
                if "release" in dfp.labels:
                    self.logger.info("Removing release field from Dockerfile")
                    del dfp.labels['release']

            # Delete differently cased labels that we override or use newer versions of
            for deprecated in ["Release", "Architecture", "BZComponent"]:
                if deprecated in dfp.labels:
                    del dfp.labels[deprecated]

            # specify new env vars in the dockerfile
            if env_vars:
                env_line = "ENV " + " ".join([key + "=" + val for key, val in env_vars.items()])
                dfp.add_lines(env_line, all_stages=True, at_start=True)

            # Remove any programmatic oit comments from previous management
            df_lines = dfp.content.splitlines(False)
            df_lines = [line for line in df_lines if not line.strip().startswith(OIT_COMMENT_PREFIX)]

            filtered_content = []
            in_mod_block = False
            for line in df_lines:

                # Check for begin/end of mod block, skip any lines inside
                if OIT_BEGIN in line:
                    in_mod_block = True
                    continue
                elif OIT_END in line:
                    in_mod_block = False
                    continue

                # if in mod, skip all
                if in_mod_block:
                    continue

                # remove any old instances of empty.repo mods that aren't in mod block
                if 'empty.repo' not in line:
                    if line.endswith('\n'):
                        line = line[0:-1]  # remove trailing newline, if exists
                    filtered_content.append(line)

            df_lines = filtered_content

            df_content = "\n".join(df_lines)

            with io.open('Dockerfile', 'w', encoding="utf-8") as df:
                for comment in oit_comments:
                    df.write("%s %s\n" % (OIT_COMMENT_PREFIX, comment))
                df.write(df_content)

            # remove old labels from dist-git
            for label in self.source_labels['old']:
                if label in dfp.labels:
                    del dfp.labels[label]

            # set with new source if known, otherwise leave alone for a refresh
            srclab = self.source_labels['now']
            if self.source_full_sha:
                dfp.labels[srclab['sha']] = self.source_full_sha
                if self.source_url:
                    dfp.labels[srclab['source']] = self.source_url
                    dfp.labels[srclab['source_commit']] = '{}/commit/{}'.format(self.source_url, self.source_full_sha)

            self._reflow_labels()

            self._update_csv(version, release)

            return (version, release)

    def _get_csv_file_and_refs(self, csv_config):
        gvars = self.runtime.group_config.vars
        ver = '{}.{}'.format(gvars['MAJOR'], gvars['MINOR'])
        manifests = os.path.join(self.distgit_dir, csv_config['manifests-dir'], ver)

        refs = os.path.join(manifests, 'image-references')
        if not os.path.isfile(refs):
            raise DoozerFatalError('{}: file does not exist: {}'.format(self.metadata.distgit_key, refs))
        with io.open(refs, 'r', encoding="utf-8") as f_ref:
            ref_data = yaml.full_load(f_ref)
        image_refs = ref_data.get('spec', {}).get('tags', {})
        if not image_refs:
            raise DoozerFatalError('Data in {} not valid'.format(refs))

        with Dir(manifests):
            csvs = glob.glob('*.clusterserviceversion.yaml')
            if len(csvs) < 1:
                raise DoozerFatalError('{}: did not find a *.clusterserviceversion.yaml file @ {}'.format(self.metadata.distgit_key, manifests))
            elif len(csvs) > 1:
                raise DoozerFatalError('{}: Must be exactly one *.clusterserviceversion.yaml file but found more than one @ {}'.format(self.metadata.distgit_key, manifests))
            return os.path.join(manifests, csvs[0]), image_refs

    def _update_csv(self, version, release):
        # AMH - most of this method really shouldn't be in Doozer itself
        # But right now there's no better way to handle it
        csv_config = self.metadata.config.get('update-csv', None)
        if not csv_config:
            return

        csv_file, image_refs = self._get_csv_file_and_refs(csv_config)
        registry = csv_config['registry'].rstrip("/")

        for ref in image_refs:
            try:
                name = build_image_ref_name(ref['name'])
                spec = ref['from']['name']
            except:
                raise DoozerFatalError('Error loading image-references data for {}'.format(self.metadata.distgit_key))

            try:
                if name == self.metadata.image_name_short:  # ref is current image
                    nvr = '{}:{}-{}'.format(name, version, release)
                else:
                    distgit = self.runtime.image_distgit_by_name(name)
                    # if upstream is referring to an image we don't actually build, give up.
                    if not distgit:
                        raise DoozerFatalError('Unable to find {} in image-references data for {}'.format(name, self.metadata.distgit_key))
                    meta = self.runtime.image_map.get(distgit, None)
                    if meta:  # image is currently be processed
                        nvr = '{}:{}-{}'.format(meta.image_name_short, version, release)
                    else:
                        meta = self.runtime.late_resolve_image(distgit)
                        _, v, r = meta.get_latest_build_info()
                        nvr = '{}:{}-{}'.format(meta.image_name_short, v, r)

                namespace = self.runtime.group_config.get('csv_namespace', None)
                if not namespace:
                    raise DoozerFatalError('csv_namespace is required in group.yaml when any image defines update-csv')
                replace = '{}/{}/{}'.format(registry, namespace, nvr)

                with io.open(csv_file, 'r+', encoding="utf-8") as f:
                    content = f.read()
                    content = content.replace(spec + '\n', replace + '\n')
                    content = content.replace(spec + '\"', replace + '\"')
                    f.seek(0)
                    f.truncate()
                    f.write(content)
            except Exception as e:
                self.runtime.logger.error(e)
                raise

        if version.startswith('v'):
            version = version[1:]  # strip off leading v

        x, y, z = version.split('.')[0:3]

        replace_args = {
            'MAJOR': x,
            'MINOR': y,
            'SUBMINOR': z,
            'RELEASE': release,
            'FULL_VER': '{}-{}'.format(version, release)
        }

        manifests_base = os.path.join(self.distgit_dir, csv_config['manifests-dir'])

        art_yaml = os.path.join(manifests_base, 'art.yaml')

        if os.path.isfile(art_yaml):
            with io.open(art_yaml, 'r', encoding="utf-8") as art_file:
                art_yaml_str = art_file.read()

            try:
                art_yaml_str = art_yaml_str.format(**replace_args)
                art_yaml_data = yaml.full_load(art_yaml_str)
            except Exception as ex:  # exception is low level, need to pull out the details and rethrow
                raise DoozerFatalError('Error processing art.yaml!\n{}\n\n{}'.format(str(ex), art_yaml_str))

            updates = art_yaml_data.get('updates', [])
            if not isinstance(updates, list):
                raise DoozerFatalError('`updates` key must be a list in art.yaml!')

            for u in updates:
                f = u.get('file', None)
                u_list = u.get('update_list', [])
                if not f:
                    raise DoozerFatalError('No file to update specified in art.yaml')
                if not u_list:
                    raise DoozerFatalError('update_list empty for {} in art.yaml'.format(f))

                f_path = os.path.join(manifests_base, f)
                if not os.path.isfile(f_path):
                    raise DoozerFatalError('{} does not exist as defined in art.yaml'.format(f_path))

                self.runtime.logger.info('Updating {}'.format(f_path))
                with io.open(f_path, 'r+', encoding="utf-8") as sr_file:
                    sr_file_str = sr_file.read()
                    for sr in u_list:
                        s = sr.get('search', None)
                        r = sr.get('replace', None)
                        if not s or not r:
                            raise DoozerFatalError('Must provide `search` and `replace` fields in art.yaml `update_list`')

                        sr_file_str = sr_file_str.replace(s, r)
                    sr_file.seek(0)
                    sr_file.truncate()
                    sr_file.write(sr_file_str)

    def _reflow_labels(self, filename="Dockerfile"):
        """
        The Dockerfile parser we are presently using writes all labels on a single line
        and occasionally make multiple LABEL statements. Calling this method with a
        Dockerfile in the current working directory will rewrite the file with
        labels at the end in a single statement.
        """

        dfp = DockerfileParser(path=filename)
        labels = dict(dfp.labels)  # Make a copy of the labels we need to add back

        # Delete any labels from the modeled content
        for key in dfp.labels:
            del dfp.labels[key]

        # Capture content without labels
        df_content = dfp.content.strip()

        # Write the file back out and append the labels to the end
        with io.open(filename, 'w', encoding="utf-8") as df:
            df.write("%s\n\n" % df_content)
            if labels:
                df.write("LABEL")
                for k, v in labels.items():
                    df.write(" \\\n")  # All but the last line should have line extension backslash "\"
                    escaped_v = v.replace('"', '\\"')  # Escape any " with \"
                    df.write("        %s=\"%s\"" % (k, escaped_v))
                df.write("\n\n")

    def _merge_source(self):
        """
        Pulls source defined in content.source and overwrites most things in the distgit
        clone with content from that source.
        """

        with Dir(self.source_path()):
            # gather source repo short sha for audit trail
            rc, out, _ = exectools.cmd_gather(["git", "rev-parse", "--short", "HEAD"])
            self.source_sha = out.strip()
            rc, out, _ = exectools.cmd_gather(["git", "rev-parse", "HEAD"])
            self.source_full_sha = out.strip()
            rc, out, _ = exectools.cmd_gather("git log -1 --format=%ct")
            self.source_date_epoch = out.strip()
            rc, out, _ = exectools.cmd_gather("git describe --always --tags HEAD")
            self.source_latest_tag = out.strip()

            rc, out, _ = exectools.cmd_gather(["git", "remote", "get-url", "origin"])
            out = out.strip()
            self.source_url = convert_source_url_to_https(out)

        # See if the config is telling us a file other than "Dockerfile" defines the
        # distgit image content.
        if self.config.content.source.dockerfile is not Missing:
            dockerfile_name = self.config.content.source.dockerfile
        else:
            dockerfile_name = "Dockerfile"

        # The path to the source Dockerfile we are reconciling against
        source_dockerfile_path = os.path.join(self.source_path(), dockerfile_name)

        # Clean up any files not special to the distgit repo
        ignore_list = BASE_IGNORE
        ignore_list.extend(self.runtime.group_config.get('dist_git_ignore', []))
        ignore_list.extend(self.config.get('dist_git_ignore', []))

        for ent in os.listdir("."):

            if ent in ignore_list:
                continue

            # Otherwise, clean up the entry
            if os.path.isfile(ent) or os.path.islink(ent):
                os.remove(ent)
            else:
                shutil.rmtree(ent)

        # Copy all files and overwrite where necessary
        recursive_overwrite(self.source_path(), self.distgit_dir)

        if dockerfile_name != "Dockerfile":
            # Does a non-distgit Dockerfile already exist from copying source; remove if so
            if os.path.isfile("Dockerfile"):
                os.remove("Dockerfile")

            try:
                # Rename our distgit source Dockerfile appropriately
                if not os.path.isfile(dockerfile_name):
                    options = glob.glob('Dockerfile*')
                    if options:
                        options = '\nTry one of these{}\n'.format(options)
                    else:
                        options = ''

                    url = self.source_url
                    if self.config.content.source.path is not Missing:
                        rc, out, err = exectools.cmd_gather(["git", "rev-parse", "--abbrev-ref", "HEAD"])
                        branch = out.strip()
                        url = '{}/tree/{}/{}'.format(url, branch, self.config.content.source.path)
                    raise DoozerFatalError('{}:{} does not exist in @ {}{}'
                                           .format(self.metadata.distgit_key, dockerfile_name, url, options))
                os.rename(dockerfile_name, "Dockerfile")
            except OSError as err:
                raise DoozerFatalError(str(err))

        # Clean up any extraneous Dockerfile.* that might be distractions (e.g. Dockerfile.centos)
        for ent in os.listdir("."):
            if ent.startswith("Dockerfile."):
                os.remove(ent)

        # Delete .gitignore since it may block full sync and is not needed here
        try:
            os.remove("./.gitignore")
        except OSError:
            pass

        notify_owner = False

        # In a previous implementation, we tracked a single file in .oit/Dockerfile.source.last
        # which provided a reference for the last time a Dockerfile was reconciled. If
        # we reconciled a file that did not match the Dockerfile.source.last, we would send
        # an email the Dockerfile owner that a fundamentally new reconciliation had taken place.
        # There was a problem with this approach:
        # During a sprint, we might have multiple build streams running side-by-side.
        # e.g. builds from a master branch and builds from a stage branch. If the
        # Dockerfile in these two branches happened to differ, we would notify the
        # owner as we toggled back and forth between the two versions for the alternating
        # builds. Instead, we now keep around an history of all past reconciled files.

        source_dockerfile_hash = hashlib.sha256(io.open(source_dockerfile_path, 'rb').read()).hexdigest()

        if not os.path.isdir(".oit/reconciled"):
            os.mkdir(".oit/reconciled")

        dockerfile_already_reconciled_path = '.oit/reconciled/{}.Dockerfile'.format(source_dockerfile_hash)

        # If the file does not exist, the source file has not been reconciled before.
        if not os.path.isfile(dockerfile_already_reconciled_path):
            # Something has changed about the file in source control
            notify_owner = True
            # Record that we've reconciled against this source file so that we do not notify the owner again.
            shutil.copy(source_dockerfile_path, dockerfile_already_reconciled_path)

        # Leave a record for external processes that owners will need to be notified.

        if not notify_owner:
            return

        with Dir(self.source_path()):
            author_email = None
            err = None
            rc, sha, err = exectools.cmd_gather(
                # --no-merges because the merge bot is not the real author
                # --diff-filter=a to omit the "first" commit in a shallow clone which may not be the author
                #   (though this means when the only commit is the initial add, that is omitted)
                'git log --no-merges --diff-filter=a -n 1 --pretty=format:%H {}'.format(dockerfile_name)
            )
            if rc == 0:
                rc, ae, err = exectools.cmd_gather('git show -s --pretty=format:%ae {}'.format(sha))
                if rc == 0:
                    if ae.lower().endswith('@redhat.com'):
                        self.logger.info('Last Dockerfile committer: {}'.format(ae))
                        author_email = ae
                    else:
                        err = 'Last committer email found, but is not @redhat.com address: {}'.format(ae)
            if err:
                self.logger.info('Unable to get author email for last {} commit: {}'.format(dockerfile_name, err))

        owners = []
        if self.config.owners is not Missing and isinstance(self.config.owners, list):
            owners = list(self.config.owners)
        if author_email:
            owners.append(author_email)
        sub_path = self.config.content.source.path
        if not sub_path:
            source_dockerfile_subpath = dockerfile_name
        else:
            source_dockerfile_subpath = "{}/{}".format(sub_path, dockerfile_name)
        # there ought to be a better way to determine the source alias that was registered:
        source_root = self.runtime.resolve_source(self.name, self.metadata)
        source_alias = self.config.content.source.get('alias', os.path.basename(source_root))

        self.runtime.add_record("dockerfile_notify",
                                distgit=self.metadata.qualified_name,
                                image=self.config.name,
                                owners=','.join(owners),
                                source_alias=source_alias,
                                source_dockerfile_subpath=source_dockerfile_subpath,
                                dockerfile=os.path.abspath("Dockerfile"))

    def _run_modifications(self):
        """
        Interprets and applies content.source.modify steps in the image metadata.
        """

        with io.open("Dockerfile", 'r', encoding="utf-8") as df:
            dockerfile_data = df.read()

        self.logger.debug(
            "About to start modifying Dockerfile [%s]:\n%s\n" %
            (self.metadata.distgit_key, dockerfile_data))

        # add build data modifications dir to path; we *could* add more
        # specific paths for the group and the individual config but
        # expect most scripts to apply across multiple groups.
        metadata_scripts_path = self.runtime.data_dir + "/modifications"
        path = os.pathsep.join([os.environ['PATH'], metadata_scripts_path])

        for modification in self.config.content.source.modifications:
            if self.source_modifier_factory.supports(modification.action):
                # run additional modifications supported by source_modifier_factory
                modifier = self.source_modifier_factory.create(**modification)
                # pass context as a dict so that the act function can modify its content
                context = {
                    "component_name": self.metadata.distgit_key,
                    "kind": "Dockerfile",
                    "content": dockerfile_data,
                    "set_env": {"PATH": path},
                }
                modifier.act(context=context, ceiling_dir=os.getcwd())
                dockerfile_data = context["content"]
            else:
                raise IOError("Don't know how to perform modification action: %s" % modification.action)

        with io.open('Dockerfile', 'w', encoding="utf-8") as df:
            df.write(dockerfile_data)

    def rebase_dir(self, version, release):

        with Dir(self.distgit_dir):

            prev_release = None
            if os.path.isfile("Dockerfile"):
                dfp = DockerfileParser("Dockerfile")
                # extract previous release to enable incrementing it
                prev_release = dfp.labels.get("release")

                if version is None and not self.runtime.local:
                    # Extract the previous version and use that
                    version = dfp.labels["version"]

            # Make our metadata directory if it does not exist
            if not os.path.isdir(".oit"):
                os.mkdir(".oit")

            # If content.source is defined, pull in content from local source directory
            if self.has_source():
                self._merge_source()

                # before mods, check if upstream source version should be used
                # this will override the version fetch above
                if self.metadata.config.get('use_source_version', False):
                    dfp = DockerfileParser("Dockerfile")
                    version = dfp.labels["version"]

            # Source or not, we should find a Dockerfile in the root at this point or something is wrong
            assertion.isfile("Dockerfile", "Unable to find Dockerfile in distgit root")

            if self.config.content.source.modifications is not Missing:
                self._run_modifications()

        (real_version, real_release) = self.update_distgit_dir(version, release, prev_release)

        return (real_version, real_release)

    def _matches_commit(self, commit_hash, builds):
        """
        Given a source repo git hash, checks to see if the most recent Dockerfile
        claims that hash as its source via the label.
        If no hash given, or it matches, check whether it has been built or distgit is stale.
        :param commit_hash: if available, the commit to look for in the Dockerfile
        :param builds: dict of latest builds N => (V, R)
        Returns: bool
        """
        dfp = DockerfileParser()
        dfp.cache_content = True  # set after init, or it tries to preload content
        try:
            content = self.metadata.fetch_cgit_file("Dockerfile")
            dfp.cached_content = content.decode('utf-8') if content else None
        except Exception as e:
            self.logger.error("failed to retrieve valid Dockerfile to compare: {}".format(e))
            return False

        df_hash = dfp.labels.get(self.source_labels['now']['sha'])
        if commit_hash:
            self.logger.debug(
                'Comparing distgit Dockerfile label "{}" to source hash "{}"'
                .format(df_hash, commit_hash)
            )
            if commit_hash != df_hash:
                self.logger.debug("No match; the source is different from dist-git")
                return False

        # at this point, the distgit matches (or is) the source commit. check if it has been built.
        return self._built_or_recent(
            dfp.labels.get("version", ""),
            dfp.labels.get("release", ""),
            builds
        )

    def _built_or_recent(self, dg_version, dg_release, builds):
        component = self.metadata.get_component_name()
        if component in builds:
            b_version, b_release = builds[component]
            self.logger.debug(
                'Looking for VR "{}-{}" in distgit dockerfile to match build VR "{}-{}"'
                .format(dg_version, dg_release, b_version, b_release)
            )
            if b_version == dg_version and b_release == dg_release:
                self.logger.debug("Latest source has been built; no need to rebuild")
                return True
        self.logger.debug('No build matches distgit NVR "{}-{}-{}"'.format(component, dg_version, dg_release))

        # it hasn't been built; but has it been long enough since the distgit commit was made?
        # we want neither to spam owners about still-broken builds nor to ignore them forever.
        return self.release_is_recent(dg_release)


class RPMDistGitRepo(DistGitRepo):
    def __init__(self, metadata, autoclone=True):
        super(RPMDistGitRepo, self).__init__(metadata, autoclone)
        self.source = self.config.content.source
        if self.source.specfile is Missing:
            raise ValueError('Must specify spec file name for RPMs.')

    def _find_in_spec(self, spec, regex, desc):
        match = re.search(regex, spec)
        if match:
            return match.group(1)
        self.logger.error("No {} found in specfile '{}'".format(desc, self.source.specfile))
        return ""

    def _matches_commit(self, commit_hash, builds):
        """
        Given a source repo git hash, checks to see if the most recent distgit specfile
        includes that hash in its %global commit or Release: field
        and that it has been built or attempted recently.
        Returns: bool
        """
        # download the latest spec file from dist-git
        specfile = self.source.specfile
        try:
            spec = self.metadata.fetch_cgit_file(specfile)
        except Exception as e:
            self.logger.error("failed to retrieve valid specfile '{}' to compare: {}".format(specfile, e))
            return False  # assume it's not a match

        # look for the %global commit or the Release to match the commit_hash
        # for most RPM sources the commit_hash will match the %global commit
        global_commit_hash = self._find_in_spec(spec, r'(?x) %global \s+ commit \s+ (\w+)', "%global commit")

        # but also check if it's in the Release, because that may have a tito commit
        # pushed to the source repo with the global_commit_hash being the previous commit.
        dg_release = self._find_in_spec(spec, r'(?mix) ^ \s* Release: \s+ (\S+)', "Release: field")

        self.logger.debug(
            'Looking for source hash "{}" in distgit specfile "{}" as global commit "{}" or Release "{}"'
            .format(commit_hash, specfile, global_commit_hash, dg_release)
        )
        if commit_hash != global_commit_hash and commit_hash[:7] not in dg_release:
            return False  # source commit is not in latest spec file

        # at this point, the distgit matches the source commit. check if it has been built.
        dg_version = self._find_in_spec(spec, r'(?mix) ^ \s* Version: \s+ (\S+)', "Version: field")
        return self._built_or_recent(dg_version, dg_release, builds)

    def _built_or_recent(self, dg_version, dg_release, builds):
        dg_release = dg_release.replace("%{?dist}", "")  # remove macro for dist, if there
        if self.name in builds:
            b_version, b_release = builds[self.name]
            b_release = re.sub(r'\.\w+$', "", b_release)
            self.logger.debug(
                'Looking for VR "{}-{}" in distgit specfile {} to match build VR "{}-{}"'
                .format(dg_version, dg_release, self.source.specfile, b_version, b_release)
            )
            if b_version == dg_version and b_release == dg_release:
                self.logger.debug("Latest source has been built; no need to rebuild")
                return True
        self.logger.debug('No build matches distgit NVR "{}-{}-{}"'.format(self.name, dg_version, dg_release))

        # it hasn't been built; but has it been long enough since the distgit commit was made?
        # we want neither to spam owners about still-broken builds nor to ignore them forever.
        return self.release_is_recent(dg_release)<|MERGE_RESOLUTION|>--- conflicted
+++ resolved
@@ -11,11 +11,8 @@
 import bashlex
 import glob
 import re
-<<<<<<< HEAD
 import io
-=======
 import copy
->>>>>>> 73954ca6
 from datetime import datetime, timedelta
 
 from dockerfile_parse import DockerfileParser
@@ -372,37 +369,6 @@
         container_yaml: ... # verbatim container.yaml content (see https://mojo.redhat.com/docs/DOC-1159997)
         """
 
-<<<<<<< HEAD
-        arches = self.metadata.runtime.arches
-        if 'arches' in self.metadata.config:
-            arches = []
-            # only include arches from metadata that are
-            # valid globally
-            for a in self.metadata.config.arches:
-                if a in self.metadata.runtime.arches:
-                    arches.append(a)
-
-        if not self.runtime.odcs_mode:
-            config = {
-                'platforms': {'only': arches}
-            }
-            return config
-
-        no_source = self.config.content.source.alias is Missing
-        CYAML = 'build_container.yaml' if no_source else 'container.yaml'
-
-        # always delete from distgit
-        if os.path.exists(CYAML):
-            os.remove(CYAML)
-
-        if no_source:
-            source_container_yaml = CYAML
-        else:
-            source_container_yaml = os.path.join(self.source_path(), CYAML)
-        if os.path.isfile(source_container_yaml):
-            with io.open(source_container_yaml, 'r', encoding="utf-8") as scy:
-                source_container_yaml = yaml.full_load(scy)
-=======
         # list of platform (architecture) names to build this image for
         arches = []  # type: list
         global_arches = set(self.metadata.runtime.arches)
@@ -410,7 +376,6 @@
         if not image_specific_arches:
             # assume all global arches if no image specific arches are defined
             arches = list(global_arches)
->>>>>>> 73954ca6
         else:
             # only include arches from metadata that are valid globally
             missing_arches = image_specific_arches - global_arches
@@ -453,18 +418,7 @@
                     config = yaml.full_load(scy)
 
         # ensure defaults
-<<<<<<< HEAD
-        for k, v in compose_content.items():
-            if k not in config['compose']:
-                config['compose'][k] = v
-
-        # always overwrite platforms so we control it
-        config['platforms'] = {'only': arches}
-
-        config = Model(config)
-=======
         config.setdefault('compose', {}).setdefault('pulp_repos', True)
->>>>>>> 73954ca6
 
         # create package list for ODCS, see https://osbs.readthedocs.io/en/latest/users.html#compose
         if package_mode == 'auto':
