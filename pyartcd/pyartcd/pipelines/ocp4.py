--- conflicted
+++ resolved
@@ -466,15 +466,9 @@
             # have triggered our rebuild. If there are no changes to the RPMs, the build should exit quickly. If there
             # are changes, the hope is that by the time our images are done building, RHCOS will be ready and build-sync
             # will find consistent RPMs.
-<<<<<<< HEAD
-            if self.version.major == 4 and self.version.minor < 19:
-                jenkins.start_rhcos(build_version=self.version.stream, new_build=False, job_name="build")
-            elif self.version.minor == 19:
-=======
             if self.version.major == 4 and self.version.minor <= 19:
                 jenkins.start_rhcos(build_version=self.version.stream, new_build=False, job_name="build")
             if self.version.minor == 19:
->>>>>>> a56a8ad7
                 jenkins.start_rhcos(build_version=self.version.stream, new_build=False, job_name="build-node-image")
 
     async def _rebase_images(self):
