import logging
import os
import re
import shutil
import tempfile
from datetime import datetime
from pathlib import Path
from typing import Dict, Optional, Tuple

import aiofiles
import yaml
from doozerlib import assembly, model
from doozerlib import util as doozerutil
from errata_tool import ErrataConnector

<<<<<<< HEAD
from pyartcd import exectools, constants, jenkins, record
from pyartcd.mail import MailService
=======
from pyartcd import constants, exectools, jenkins
>>>>>>> 502918cd

logger = logging.getLogger(__name__)


def isolate_el_version_in_release(release: str) -> Optional[int]:
    """
    Given a release field, determines whether is contains
    a RHEL version. If it does, it returns the version value as int.
    If it is not found, None is returned.
    """
    match = re.match(r'.*\.el(\d+)(?:\.+|$)', release)
    if match:
        return int(match.group(1))

    return None


def isolate_el_version_in_branch(branch_name: str) -> Optional[int]:
    """
    Given a distgit branch name, determines whether is contains
    a RHEL version. If it does, it returns the version value as int.
    If it is not found, None is returned.
    """
    match = re.fullmatch(r'.*rhel-(\d+).*', branch_name)
    if match:
        return int(match.group(1))

    return None


def isolate_major_minor_in_group(group_name: str) -> Tuple[int, int]:
    """
    Given a group name, determines whether is contains
    a OCP major.minor version. If it does, it returns the version value as (int, int).
    If it is not found, (None, None) is returned.
    """
    match = re.fullmatch(r"openshift-(\d+).(\d+)", group_name)
    if not match:
        return None, None
    return int(match[1]), int(match[2])


def is_greenwave_all_pass_on_advisory(advisory_id: int) -> bool:
    """
    Use /api/v1/external_tests API to check if builds on advisory have failed greenwave_cvp test
    If the tests all pass then the data field of the return value will be empty
    Return True, If all greenwave test passed on advisory
    Return False, If there are failed test on advisory
    """
    logger.info(f"Check failed greenwave tests on {advisory_id}")
    result = ErrataConnector()._get(f'/api/v1/external_tests?filter[test_type]=greenwave_cvp&filter[status]=FAILED&filter[active]=true&page[size]=1000&filter[errata_id]={advisory_id}')
    if result.get('data', []):
        logger.warning(f"Some greenwave tests on {advisory_id} failed with {result}")
        return False
    return True


async def load_group_config(group: str, assembly: str, env=None) -> Dict:
    cmd = [
        "doozer",
        "--group", group,
        "--assembly", assembly,
        "config:read-group",
        "--yaml",
    ]
    if env is None:
        env = os.environ.copy()
    temp_workdir = None
    if not env.get("DOOZER_WORKING_DIR"):
        temp_workdir = tempfile.mkdtemp(prefix="doozer-working-", dir=".")
        env["DOOZER_WORKING_DIR"] = temp_workdir
    try:
        _, stdout, _ = await exectools.cmd_gather_async(cmd, stderr=None, env=env)
    finally:
        if temp_workdir:
            shutil.rmtree(temp_workdir)
    group_config = yaml.safe_load(stdout)
    if not isinstance(group_config, dict):
        raise ValueError("ocp-build-data contains invalid group config.")
    return group_config


async def load_releases_config(build_data_path: os.PathLike) -> Optional[Dict]:
    try:
        async with aiofiles.open(Path(build_data_path) / "releases.yml", "r") as f:
            content = await f.read()
        return yaml.safe_load(content)
    except FileNotFoundError:
        return None


def get_assembly_type(releases_config: Dict, assembly_name: str):
    return assembly.assembly_type(model.Model(releases_config), assembly_name)


def get_assembly_basis(releases_config: Dict, assembly_name: str):
    return assembly.assembly_basis(model.Model(releases_config), assembly_name)


def get_assembly_promotion_permits(releases_config: Dict, assembly_name: str):
    return assembly._assembly_config_struct(model.Model(releases_config), assembly_name, 'promotion_permits', [])


def get_release_name_for_assembly(group_name: str, releases_config: Dict, assembly_name: str):
    return doozerutil.get_release_name_for_assembly(group_name, model.Model(releases_config), assembly_name)


def is_rpm_pinned(releases_config: Dict, assembly_name: str, rpm_name: str):
    pinned_rpms = assembly._assembly_config_struct(model.Model(releases_config), assembly_name, 'members', {'rpms': []})['rpms']
    return any(rpm['distgit_key'] == rpm_name for rpm in pinned_rpms)


async def kinit():
    logger.info('Initializing ocp-build kerberos credentials')

    keytab_file = os.getenv('DISTGIT_KEYTAB_FILE', None)
    keytab_user = os.getenv('DISTGIT_KEYTAB_USER', 'exd-ocp-buildvm-bot-prod@IPA.REDHAT.COM')
    if keytab_file:
        # The '-f' ensures that the ticket is forwarded to remote hosts
        # when using SSH. This is required for when we build signed
        # puddles.
        cmd = [
            'kinit',
            '-f',
            '-k',
            '-t',
            keytab_file,
            keytab_user
        ]
        await exectools.cmd_assert_async(cmd)
    else:
        logger.warning('DISTGIT_KEYTAB_FILE is not set. Using any existing kerberos credential.')


async def branch_arches(group: str, assembly: str, ga_only: bool = False) -> list:
    """
    Find the supported arches for a specific release
    :param str group: The name of the branch to get configs for. For example: 'openshift-4.12
    :param str assembly: The name of the assembly. For example: 'stream'
    :param bool ga_only: If you only want group arches and do not care about arches_override.
    :return: A list of the arches built for this branch
    """

    logger.info('Fetching group config for %s', group)
    group_config = await load_group_config(group=group, assembly=assembly)

    # Check if arches_override has been specified. This is used in group.yaml
    # when we temporarily want to build for CPU architectures that are not yet GA.
    arches_override = group_config.get('arches_override', None)
    if arches_override and ga_only:
        return arches_override

    # Otherwise, read supported arches from group config
    return group_config['arches']


def get_changes(yaml_data: dict) -> dict:
    """
    Scans data outputted by config:scan-sources yaml and records changed
    elements in the object it returns.
    The return dict has optional .rpms, .images and .rhcos fields,
    that are omitted if no change was detected.
    """

    changes = {}

    rpms = [rpm['name'] for rpm in yaml_data['rpms'] if rpm['changed']]
    if rpms:
        changes['rpms'] = rpms

    images = [image['name'] for image in yaml_data['images'] if image['changed']]
    if images:
        changes['images'] = images

    rhcos = [rhcos['name'] for rhcos in yaml_data['rhcos'] if rhcos['changed']]
    if rhcos:
        changes['rhcos'] = rhcos

    return changes


async def get_freeze_automation(version: str, data_path: str = constants.OCP_BUILD_DATA_URL,
                                doozer_working: str = '') -> str:
    """
    Returns freeze_automation flag for a specific group
    """

    cmd = [
        'doozer',
        f'--working-dir={doozer_working}' if doozer_working else '',
        '--assembly=stream',
        f'--data-path={data_path}',
        f'--group=openshift-{version}',
        'config:read-group',
        '--default=no',
        'freeze_automation'
    ]
    _, out, _ = await exectools.cmd_gather_async(cmd)
    return out.strip()


def is_manual_build() -> bool:
    """
    Builds that are triggered manually by a Jenkins user carry a BUILD_USER_EMAIL environment variable.
    If this var is not defined, we can infer that the build was triggered by a timer.

    Be aware that Jenkins pipeline need to pass this var by enclosing the code in a wrap([$class: 'BuildUser']) {} block
    """

    build_user_email = os.getenv('BUILD_USER_EMAIL')
    logger.info('Found BUILD_USER_EMAIL=%s', build_user_email)

    if build_user_email is not None:
        logger.info('Considering this a manual build')
        return True

    logger.info('Considering this a scheduled build')
    return False


async def is_build_permitted(version: str, data_path: str = constants.OCP_BUILD_DATA_URL,
                             doozer_working: str = '') -> bool:
    """
    Check whether the group should be built right now.
    This depends on:
        - group config 'freeze_automation'
        - manual/scheduled run
        - current day of the week
    """

    # Get 'freeze_automation' flag
    freeze_automation = await get_freeze_automation(version, data_path, doozer_working)
    logger.info('Group freeze automation flag is set to: "%s"', freeze_automation)

    # Check for frozen automation
    # yaml parses unquoted "yes" as a boolean... accept either
    if freeze_automation in ['yes', 'True']:
        logger.info('All automation is currently disabled by freeze_automation in group.yml.')
        return False

    # Check for frozen scheduled automation
    if freeze_automation == "scheduled" and not is_manual_build():
        logger.info('Only manual runs are permitted according to freeze_automation in group.yml '
                    'and this run appears to be non-manual.')
        return False

    # Check if group can run on weekends
    if freeze_automation == 'weekdays':
        # Manual builds are always permitted
        if is_manual_build():
            logger.info('Current build is permitted as it has been triggered manually')
            return True

        # Check current day of the week
        weekday = datetime.today().strftime("%A")
        if weekday in ['Saturday', 'Sunday']:
            logger.info('Automation is permitted during weekends, and today is %s', weekday)
            return True

        logger.info('Scheduled builds for %s are permitted only on weekends, and today is %s', version, weekday)
        return False

    # Fallback to default
    return True


def log_dir_tree(path_to_dir):
    logger.info(f"Printing dir tree of {path_to_dir}")
    for child in os.listdir(path_to_dir):
        child_path = os.path.join(path_to_dir, child)
        logger.info(child_path)


def log_file_content(path_to_file):
    logger.info(f"Printing file content of {path_to_file}")
    with open(path_to_file, 'r') as f:
        logger.info(f.read())


async def sync_images(version: str, assembly: str, operator_nvrs: list,
                      doozer_data_path: str = constants.OCP_BUILD_DATA_URL, doozer_data_gitref: str = ''):
    """
    Run an image sync after a build. This will mirror content from internal registries to quay.
    After a successful sync an image stream is updated with the new tags and pullspecs.
    Also update the app registry with operator manifests.
    If operator_nvrs is given, will only build manifests for specified operator NVRs.
    If builds don't succeed, email and set result to UNSTABLE.
    """

    if assembly == 'test':
        logger.warning('Skipping build-sync job for test assembly')
    else:
        jenkins.start_build_sync(
            build_version=version,
            assembly=assembly,
            doozer_data_path=doozer_data_path,
            doozer_data_gitref=doozer_data_gitref
        )

    if operator_nvrs:
        jenkins.start_olm_bundle(
            build_version=version,
            assembly=assembly,
            operator_nvrs=operator_nvrs,
            doozer_data_path=doozer_data_path,
            doozer_data_gitref=doozer_data_gitref
        )


def default_release_suffix():
    """
    Returns a release suffix based on current timestamp
    E.g. "202312311112.p?"
    """

    return f'{datetime.strftime(datetime.now(), "%Y%m%d%H%M")}.p?'


def dockerfile_url_for(url, branch, sub_path) -> str:
    if not url or not branch:
        return ''

    # if it looks like an ssh GitHub remote, transform it to https
    url = url.replace('git@', 'https://')
    url = url.replace(':', '/')
    url = url.replace('.git', '')

    return f"{url}/blob/{branch}/{sub_path if sub_path else ''}"


def notify_dockerfile_reconciliations(version: str, doozer_working: str, mail_client: MailService):
    """
    Loop through all new commits that affect dockerfiles and notify their owners
    """

    with open(Path(doozer_working) / "record.log", "r") as file:
        record_log: dict = record.parse_record_log(file)

    distgit_notify = record.get_distgit_notify(record_log)

    # Convert the dict to a list of tuples
    distgit_notify = [(key, value) for key, value in distgit_notify.items()]

    for i in range(len(distgit_notify)):
        distgit = distgit_notify[i][0]

        val = distgit_notify[i][1]
        if not val.get('owners'):
            continue

        alias = val['source_alias']
        url = dockerfile_url_for(alias['origin_url'], alias['branch'], val['source_dockerfile_subpath'])
        dockerfile_url = f'Upstream source file: {url}' if url else ''

        # Populate the introduction for all emails to owners
        explanation_body = """Why am I receiving this?
------------------------
You are receiving this message because you are listed as an owner for an
OpenShift related image - or you recently made a modification to the definition
of such an image in github. Upstream (github) OpenShift Dockerfiles are
regularly pulled from their upstream source and used as an input to build our
productized images - RHEL-based OpenShift Container Platform (OCP) images.

To serve as an input to RHEL/OCP images, upstream Dockerfiles are
programmatically modified before they are checked into a downstream git
repository which houses all Red Hat images:
 - https://pkgs.devel.redhat.com/cgit/containers/

We call this programmatic modification "reconciliation" and you will receive an
email when the upstream Dockerfile changes so that you can review the
differences between the upstream & downstream Dockerfiles.\n"""

        if val.get('failure', None):
            email_subject = f'FAILURE: Error reconciling Dockerfile for {val["image"]} in OCP v{version}'
            explanation_body += f"""
What do I need to do?
---------------------
An error occurred during your reconciliation. Until this issue is addressed,
your upstream changes may not be reflected in the product build.

Please review the error message reported below to see if the issue is due to upstream
content. If it is not, the Automated Release Tooling (ART) team will engage to address
the issue. Please direct any questions to the ART team (#aos-art on slack).

Error Reported
--------------
{val['failure']}\n"""

        elif val.get('sha', None):
            email_subject = f'SUCCESS: Changed Dockerfile reconciled for ${val["image"]} in OCP v{version}'
            explanation_body += f"""
What do I need to do?
---------------------
You may want to look at the result of the reconciliation. Usually,
reconciliation is transparent and safe. However, you may be interested in any
changes being performed by the OCP build system.


What changed this time?
-----------------------
Reconciliation has just been performed for the image: ${val.image}
${dockerfile_url}
The reconciled (downstream OCP) Dockerfile can be viewed here:
 - https://pkgs.devel.redhat.com/cgit/${distgit}/tree/Dockerfile?id=${val.sha}

Please direct any questions to the Automated Release Tooling team (#aos-art on slack).\n"""

        else:
            raise RuntimeError('Unable to determine notification reason; something is broken')

        mail_client.send_mail(
            to=val['owners'],
            subject=email_subject,
            content=explanation_body
        )


def notify_bz_info_missing(version: str, doozer_working: str, mail_client: MailService):
    with open(Path(doozer_working) / "record.log", "r") as file:
        record_log: dict = record.parse_record_log(file)

    bz_notify_entries = record_log.get('bz_maintainer_notify', [])
    for bz_notify in bz_notify_entries:
        owners = bz_notify.get('owners', '')
        if not owners:
            continue

        public_upstream_url = bz_notify['public_upstream_url']
        distgit = bz_notify['distgit']
        email_subject = f'[ACTION REQUIRED] Bugzilla component information ' \
                        f'missing for image {distgit} in OCP v{version}'
        explanation_body = f"""
Why am I receiving this?
------------------------
You are receiving this message because you are listed as an owner for an
OpenShift related image - or you recently made a modification to the definition
of such an image in github.

To comply with prodsec requirements, all images in the OpenShift product
should identify their Bugzilla component. To accomplish this, ART
expects to find Bugzilla component information in the default branch of
the image's upstream repository or requires it in ART image metadata.

What should I do?
------------------------
There are two options to supply Bugzilla component information.
1) The OWNERS file in the default branch (e.g. main / master) of {public_upstream_url}
   can be updated to include the bugzilla component information.

2) The component information can be specified directly in the
   ART metadata for the image {distgit}.

Details for either approach can be found here:
https://docs.google.com/document/d/1V_DGuVqbo6CUro0RC86THQWZPrQMwvtDr0YQ0A75QbQ/edit?usp=sharing

Thanks for your help!\n"""

        mail_client.send_mail(
            to=owners,
            subject=email_subject,
            content=explanation_body
        )


def mail_build_failure_owners(failed_builds: dict, doozer_working: str, mail_client: MailService, default_owner: str):
    """
     Send email to owners of failed image builds.


     :param failed_builds: map of records as below (all values strings)

     presto:
         status: -1
         push_status: 0
         distgit: presto
         image: openshift/ose-presto
         owners: sd-operator-metering@redhat.com,czibolsk@redhat.com
         version: v4.0.6
         release: 1
         dir: doozer_working/distgits/containers/presto
         dockerfile: doozer_working/distgits/containers/presto/Dockerfile
         task_id: 20415814
         task_url: https://brewweb.engineering.redhat.com/brew/taskinfo?taskID=20415814
         message: "Exception occurred: ;;; Traceback (most recent call last): [...]"

    :param doozer_working: path to Doozer working directory

    :param mail_client: MailService instance

    :param return_address: replies to the email will go to this

    :param default_owner: if no owner is listed, send build failure email to this
    """

    for failure in failed_builds.values():
        if failure['status'] == '0':
            continue

        container_log = """
--------------------------------------------------------------------------
The following logs are just the container build portion of the OSBS build:
--------------------------------------------------------------------------\n"""
        container_log_file = f'{doozer_working}/brew-logs/{failure["distgit"]}/' \
                             f'noarch-{failure["task_id"]}/container-build-x86_64.log'

        try:
            with open(container_log_file) as f:
                container_log += f.read()

        except:
            container_log = "Unfortunately there were no container build logs; " \
                            "something else about the build failed."
            logger.warning('No container build log for failed %s build\n'
                           '(task url %s)\n'
                           'at path %s',
                           failure['distgit'], failure['task_url'], container_log)

        explanation_body = f"ART's brew/OSBS build of OCP image {failure['image']}:{failure['version']} has failed.\n\n"
        if failure['owners']:
            explanation_body += "This email is addressed to the owner(s) of this image per ART's build configuration."
        else:
            explanation_body += 'There is no owner listed for this build (you may want to add one).'
        explanation_body += '\n\n'
        explanation_body += "Builds may fail for many reasons, some under owner control, some under ART's control, " \
                            "and some in the domain of other groups. This message is only sent when the build fails " \
                            "consistently, so it is unlikely this failure will resolve itself without intervention.\n\n"
        explanation_body += f'The brew build task {failure["task_url"]} failed with error message:\n' \
                            f'{failure["message"]}\n' \
                            f'{container_log}'

        mail_client.send_mail(
            to=['aos-art-automation+failed-ocp-build@redhat.com',
                failure['owners'] if failure['owners'] else default_owner],
            subject=f'Failed OCP build of {failure["image"]}:{failure["version"]}',
            content=explanation_body
        )<|MERGE_RESOLUTION|>--- conflicted
+++ resolved
@@ -13,12 +13,8 @@
 from doozerlib import util as doozerutil
 from errata_tool import ErrataConnector
 
-<<<<<<< HEAD
 from pyartcd import exectools, constants, jenkins, record
 from pyartcd.mail import MailService
-=======
-from pyartcd import constants, exectools, jenkins
->>>>>>> 502918cd
 
 logger = logging.getLogger(__name__)
 
